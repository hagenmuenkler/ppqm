--- conflicted
+++ resolved
@@ -55,11 +55,7 @@
 
 
   - repo: https://github.com/pycqa/flake8
-<<<<<<< HEAD
-    rev: 4.0.1
-=======
     rev: 6.1.0
->>>>>>> 5f518643
     hooks:
       - id: flake8
         name: Checks pep8 style
